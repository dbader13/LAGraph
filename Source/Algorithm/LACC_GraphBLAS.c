
/*
    LAGraph:  graph algorithms based on GraphBLAS

    Copyright 2019 LAGraph Contributors.

    (see Contributors.txt for a full list of Contributors; see
    ContributionInstructions.txt for information on how you can Contribute to
    this project).

    All Rights Reserved.

    NO WARRANTY. THIS MATERIAL IS FURNISHED ON AN "AS-IS" BASIS. THE LAGRAPH
    CONTRIBUTORS MAKE NO WARRANTIES OF ANY KIND, EITHER EXPRESSED OR IMPLIED,
    AS TO ANY MATTER INCLUDING, BUT NOT LIMITED TO, WARRANTY OF FITNESS FOR
    PURPOSE OR MERCHANTABILITY, EXCLUSIVITY, OR RESULTS OBTAINED FROM USE OF
    THE MATERIAL. THE CONTRIBUTORS DO NOT MAKE ANY WARRANTY OF ANY KIND WITH
    RESPECT TO FREEDOM FROM PATENT, TRADEMARK, OR COPYRIGHT INFRINGEMENT.

    Released under a BSD license, please see the LICENSE file distributed with
    this Software or contact permission@sei.cmu.edu for full terms.

    Created, in part, with funding and support from the United States
    Government.  (see Acknowledgments.txt file).

    This program includes and/or can make use of certain third party source
    code, object code, documentation and other files ("Third Party Software").
    See LICENSE file for more details.

*/

/**
 * Code is based on the algorithm described in the following paper
 * Azad, Buluç. LACC: a linear-algebraic algorithm for finding connected components in distributed memory (IPDPS 2019)
 **/

// TODO need to add error checking for each GrB_* routine.
// (see LAGRAPH_OK).

// TODO remove printf's and return results instead

// TODO all functions must return GrB_Info

#include "LAGraph.h"

void CondHook(GrB_Matrix A, GrB_Vector parents, GrB_Vector stars)
{
    GrB_Index n ;
    GrB_Matrix_nrows (&n, A) ;

    // Create (Sel2nd,Min)semiring
    GrB_Monoid Min = NULL ;                // Min monoid
    GrB_Semiring Sel2ndMin = NULL ;          // (Sel2nd,Min)semiring
    GrB_Monoid_new (&Min, GrB_MIN_UINT64, (uint64_t)UINT_MAX) ;
    GrB_Semiring_new (&Sel2ndMin, Min, GrB_SECOND_UINT64) ;

    // identify minNeighborparent for star vertices
    // hook stores minNeighborparent
    GrB_Vector hook = NULL;
    GrB_Vector_new (&hook, GrB_UINT64, n);
    GrB_mxv (hook, stars, NULL, Sel2ndMin,  A, parents, NULL) ;
    //GxB_Vector_fprint(hook, "--Hook --", GxB_SHORT, stderr);

    // only keep vertices whose minNeighborparent is smaller than its own parent
    GrB_eWiseMult(hook,NULL, NULL, GrB_MIN_UINT64, hook,parents, NULL);
    //GxB_Vector_fprint(hook, "---- Hook ------", GxB_SHORT, stderr);

    //parents of hooks
    GrB_Vector hookP = NULL;
    GrB_Vector_new (&hookP, GrB_UINT64, n);
    GrB_eWiseMult(hookP,NULL, NULL, GrB_SECOND_UINT64, hook,parents, NULL);
    //GxB_Vector_fprint(hookP, "---- hookP ------", GxB_SHORT, stderr);

    // extract values in hookP
    GrB_Index nhooks;
    GrB_Vector_nvals(&nhooks, hook);
    GrB_Index *nzid = LAGraph_malloc (nhooks, sizeof (GrB_Index));
    GrB_Index *p = LAGraph_malloc (nhooks, sizeof (GrB_Index));
    GrB_Vector_extractTuples(nzid, p, &nhooks, hookP);

    //a dense vector of hooks for assignments
    GrB_Vector hook_dense = NULL;
    GrB_Vector_new (&hook_dense, GrB_UINT64, nhooks);
    GrB_extract (hook_dense, NULL, NULL, hook,  nzid, nhooks, NULL) ;
    //GxB_Vector_fprint(hook_dense, "---- hook_dense ------", GxB_SHORT, stderr);

    // update grandparents of hooks
    GrB_assign (parents, NULL, NULL, hook_dense, p,  nhooks, NULL) ;
    //GxB_Vector_fprint(parents, "---- parents ------", GxB_SHORT, stderr);
}


void UnCondHook(GrB_Matrix A, GrB_Vector parents, GrB_Vector stars)
{
    GrB_Index n ;
    GrB_Matrix_nrows (&n, A) ;

    // Create (Sel2nd,Min)semiring
    GrB_Monoid Min = NULL ;                // Min monoid
    GrB_Semiring Sel2ndMin = NULL ;          // (Sel2nd,Min)semiring
    GrB_Monoid_new (&Min, GrB_MIN_UINT64, (uint64_t)UINT_MAX) ;
    GrB_Semiring_new (&Sel2ndMin, Min, GrB_SECOND_UINT64) ;


    // extract parents of nonstar vertices
    GrB_Vector pNonstars = NULL ;
    GrB_Vector_new (&pNonstars, GrB_UINT64, n);
    GrB_Descriptor descNonstars = NULL ;
    GrB_Descriptor_new (&descNonstars) ;
    GrB_Descriptor_set (descNonstars, GrB_MASK, GrB_SCMP) ;     // invert the mask
    GrB_extract (pNonstars, stars, NULL, parents,  GrB_ALL, 0, descNonstars) ;
    //GxB_Vector_fprint(pNonstars, "--pNonstars--", GxB_SHORT, stderr);


    // identify minNeighborparent for star vertices
    // hook stores minNeighborparent
    GrB_Vector hook = NULL;
    GrB_Vector_new (&hook, GrB_UINT64, n);
    GrB_mxv (hook, stars, NULL, Sel2ndMin,  A, pNonstars, NULL) ;
    //GxB_Vector_fprint(hook, "--Hook --", GxB_SHORT, stderr);

    //parents of hooks
    GrB_Vector hookP = NULL;
    GrB_Vector_new (&hookP, GrB_UINT64, n);
    GrB_eWiseMult(hookP,NULL, NULL, GrB_SECOND_UINT64, hook,parents, NULL);
    //GxB_Vector_fprint(hookP, "---- hookP ------", GxB_SHORT, stderr);


    // exatrct values in hookP
    GrB_Index nhooks;
    GrB_Vector_nvals(&nhooks, hook);
    GrB_Index *nzid = LAGraph_malloc (nhooks, sizeof (GrB_Index));
    GrB_Index *p = LAGraph_malloc (nhooks, sizeof (GrB_Index));
    GrB_Vector_extractTuples(nzid, p, &nhooks, hookP);

    //a dense vector of hooks for assignments
    GrB_Vector hook_dense = NULL;
    GrB_Vector_new (&hook_dense, GrB_UINT64, nhooks);
    GrB_extract (hook_dense, NULL, NULL, hook,  nzid, nhooks, NULL) ;
    //GxB_Vector_fprint(hook_dense, "---- hook_dense ------", GxB_SHORT, stderr);

    // update grandparents of hooks
    GrB_assign (parents, NULL, NULL, hook_dense, p,  nhooks, NULL) ;
    //GxB_Vector_fprint(parents, "---- parents ------", GxB_SHORT, stderr);
}


void GrandParents(GrB_Vector parents, GrB_Vector grandParents)
{
    GrB_Index n;
    GrB_Vector_size(&n, parents);

    // extract parents for indexing
    GrB_Index *index = LAGraph_malloc (n, sizeof (GrB_Index));
    GrB_Index *p = LAGraph_malloc (n, sizeof (GrB_Index));
    GrB_Vector_extractTuples(index, p, &n, parents);

    GrB_extract (grandParents, NULL, NULL, parents,  p, n, NULL) ;
    //GxB_Vector_fprint(grandParents, "---- grandParents ------", GxB_SHORT, stderr);

    LAGRAPH_FREE (index);
    LAGRAPH_FREE (p);
}
void Shortcut(GrB_Vector parents)
{
    GrB_Index n;
    GrB_Vector_size(&n, parents);

    //grandparents
    GrB_Vector grandParents = NULL;
    GrB_Vector_new (&grandParents, GrB_UINT64, n);
    GrandParents(parents, grandParents);
    //GxB_Vector_fprint(grandParents, "---- grandParents ------", GxB_SHORT, stderr);

    // replace parents with grandparents
    GrB_assign (parents, NULL, NULL, grandParents, GrB_ALL,  0, NULL) ;
    //GxB_Vector_fprint(parents, "---- parents ------", GxB_SHORT, stderr);
}


void StarCheck(GrB_Vector parents, GrB_Vector stars)
{
    GrB_Index n;
    GrB_Vector_size(&n, parents);

    // every vertex is a star
    GrB_assign (stars, NULL, NULL, true, GrB_ALL,  0, NULL) ;

    //grandparents
    GrB_Vector grandParents = NULL;
    GrB_Vector_new (&grandParents, GrB_UINT64, n);
    GrandParents(parents, grandParents);
    //GxB_Vector_fprint(grandParents, "---- grandParents ------", GxB_SHORT, stderr);

    //identify vertices whose parents and grandparents are different
    GrB_Vector ns = NULL;
    GrB_Vector_new (&ns, GrB_BOOL, n);
    GrB_Vector nsGrandParents = NULL;
    GrB_Vector_new (&nsGrandParents, GrB_UINT64, n);
    GrB_eWiseMult(ns,NULL, NULL, GrB_NE_UINT64, grandParents,parents, NULL);
    GrB_extract (nsGrandParents, ns, NULL, grandParents,  GrB_ALL, 0, NULL) ;
    //GxB_Vector_fprint(nsGrandParents, "---- p!=gp ------", GxB_SHORT, stderr);


    // extract indices and values for assign
    GrB_Index nNonstars;
    GrB_Vector_nvals(&nNonstars, nsGrandParents);
    GrB_Index *vertex = LAGraph_malloc (nNonstars, sizeof (GrB_Index));
    GrB_Index *gp = LAGraph_malloc (nNonstars, sizeof (GrB_Index));
    GrB_Vector_extractTuples(vertex, gp, &nNonstars, nsGrandParents);

    GrB_assign (stars, NULL, NULL, false,  vertex,  nNonstars, NULL) ;
    GrB_assign (stars, NULL, NULL, false,  gp,  nNonstars, NULL) ;


    // extract indices and values for assign
    GrB_Index *v = LAGraph_malloc (n, sizeof (GrB_Index));
    GrB_Index *p = LAGraph_malloc (n, sizeof (GrB_Index));
    GrB_Vector_extractTuples(v, p, &n, parents);

    GrB_Vector starsf = NULL;
    GrB_Vector_new (&starsf, GrB_BOOL, n);
    GrB_extract (starsf, NULL, NULL, stars,  p, n, NULL) ;
    GrB_assign (stars, NULL, NULL, starsf, GrB_ALL,  0, NULL) ;

    LAGRAPH_FREE (vertex);
    LAGRAPH_FREE (gp);
    LAGRAPH_FREE (v);
    LAGRAPH_FREE (p);
}



void CountCC(GrB_Vector parents)
{
    GrB_Index n;
    GrB_Vector_size(&n, parents);
    // exatrct parents for indexing
    GrB_Index *v = LAGraph_malloc (n, sizeof (GrB_Index));
    GrB_Index *p = LAGraph_malloc (n, sizeof (GrB_Index));
    GrB_Vector_extractTuples(v, p, &n, parents);
    GrB_Vector cc = NULL;
    GrB_Vector_new (&cc, GrB_UINT64, n);

    GrB_assign (cc, NULL, NULL, (uint64_t)1, p,  n, NULL) ;

    //GxB_Vector_fprint(cc, "---- cc ------", GxB_SHORT, stderr);

    GrB_Monoid sum = NULL ;
    GrB_Monoid_new (&sum, GrB_PLUS_UINT64, (uint64_t)0) ;
    GrB_Index ncc= (uint64_t)0;
    GrB_reduce (&ncc, NULL, sum, cc, NULL) ;

    LAGRAPH_FREE (v);
    LAGRAPH_FREE (p);

    printf("Number of clusters: %ld\n", ncc);
}

// TODO: in progress (nothing returned yet...)
GrB_Info LAGraph_lacc(GrB_Matrix A, GrB_Vector *result)
{
    double tic [2], t ;
    GrB_Info info;
<<<<<<< HEAD
    
=======

>>>>>>> 4f3f2e40
    GrB_Index n ;
    GrB_Index nnz ;
    GrB_Matrix_nrows (&n, A) ;
    GrB_Matrix_nvals (&nnz, A) ;
    printf ("number of nodes: %g\n", (double) n) ;
    printf ("number of edges: %g\n", (double) nnz) ;

    GrB_Vector stars = NULL ;
    GrB_Vector parents = NULL ;
    GrB_Vector_new (&stars, GrB_BOOL, n);
    GrB_Vector_new (&parents, GrB_UINT64, n);
    for (int64_t i = 0 ; i < n ; i++)
    {
        GrB_Vector_setElement (stars, true, i) ;
        GrB_Vector_setElement (parents, i, i) ;
    }

    GrB_Vector pchange = NULL;
    GrB_Vector_new (&pchange, GrB_BOOL, n);
    bool change = true ;
    GrB_Monoid Lor = NULL ;
    GrB_Monoid_new (&Lor, GrB_LOR, (bool) false) ;

    GrB_Vector parents1 = NULL ;
    GrB_Vector_new (&parents1, GrB_UINT64, n);

    while(change)
    {
        GrB_Vector_dup(&parents1, parents);
        CondHook(A, parents, stars);
        StarCheck(parents, stars);
        UnCondHook(A, parents, stars);
        Shortcut(parents);

        GrB_eWiseMult(pchange,NULL, NULL, GrB_NE_UINT64, parents1,parents, NULL);
        GrB_reduce (&change, NULL, Lor, pchange, NULL) ;
        // GxB_Vector_fprint(parents1, "---- parents1 ------", GxB_SHORT, stderr);
        // GxB_Vector_fprint(parents, "---- parents ------", GxB_SHORT, stderr);
        // GxB_Vector_fprint(pchange, "---- change ------", GxB_SHORT, stderr);
    }
<<<<<<< HEAD
=======

>>>>>>> 4f3f2e40
    CountCC(parents);

    *result = parents;
    return GrB_SUCCESS;
}

<|MERGE_RESOLUTION|>--- conflicted
+++ resolved
@@ -262,11 +262,7 @@
 {
     double tic [2], t ;
     GrB_Info info;
-<<<<<<< HEAD
-    
-=======
-
->>>>>>> 4f3f2e40
+
     GrB_Index n ;
     GrB_Index nnz ;
     GrB_Matrix_nrows (&n, A) ;
@@ -307,10 +303,7 @@
         // GxB_Vector_fprint(parents, "---- parents ------", GxB_SHORT, stderr);
         // GxB_Vector_fprint(pchange, "---- change ------", GxB_SHORT, stderr);
     }
-<<<<<<< HEAD
-=======
-
->>>>>>> 4f3f2e40
+
     CountCC(parents);
 
     *result = parents;
