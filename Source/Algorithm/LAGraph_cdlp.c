//------------------------------------------------------------------------------
// LAGraph_cdlp: community detection using label propagation
//------------------------------------------------------------------------------

/*
    LAGraph:  graph algorithms based on GraphBLAS

    Copyright 2019 LAGraph Contributors.

    (see Contributors.txt for a full list of Contributors; see
    ContributionInstructions.txt for information on how you can Contribute to
    this project).

    All Rights Reserved.

    NO WARRANTY. THIS MATERIAL IS FURNISHED ON AN "AS-IS" BASIS. THE LAGRAPH
    CONTRIBUTORS MAKE NO WARRANTIES OF ANY KIND, EITHER EXPRESSED OR IMPLIED,
    AS TO ANY MATTER INCLUDING, BUT NOT LIMITED TO, WARRANTY OF FITNESS FOR
    PURPOSE OR MERCHANTABILITY, EXCLUSIVITY, OR RESULTS OBTAINED FROM USE OF
    THE MATERIAL. THE CONTRIBUTORS DO NOT MAKE ANY WARRANTY OF ANY KIND WITH
    RESPECT TO FREEDOM FROM PATENT, TRADEMARK, OR COPYRIGHT INFRINGEMENT.

    Released under a BSD license, please see the LICENSE file distributed with
    this Software or contact permission@sei.cmu.edu for full terms.

    Created, in part, with funding and support from the United States
    Government.  (see Acknowledgments.txt file).

    This program includes and/or can make use of certain third party source
    code, object code, documentation and other files ("Third Party Software").
    See LICENSE file for more details.

*/

//------------------------------------------------------------------------------

// LAGraph_cdlp: Contributed by Gabor Szarnyas and Balint Hegyi,
// Budapest University of Technology and Economics
// (with accented characters: G\'{a}bor Sz\'{a}rnyas and B\'{a}lint Hegyi,
// using LaTeX syntax). https://inf.mit.bme.hu/en/members/szarnyasg .

// ## Background
//
// This function was originally written for the LDBC Graphalytics benchmark.
//
// The community detection using label propagation (CDLP) algorithm is
// defined both for directed and undirected graphs.
//
// The definition implemented here is described in the following document:
// https://ldbc.github.io/ldbc_graphalytics_docs/graphalytics_spec.pdf
//
// The algorithm is based on the one given in the following paper:
//
// Usha Raghavan, Réka Albert, and Soundar Kumara. "Near linear time algorithm
// to detect community structures in large-scale networks". In: Physical
// Review E 76.3 (2007), p. 036106, https://arxiv.org/abs/0709.2938
//
// The key idea of the algorithm is that each vertex is assigned the label
// that is most frequent among its neighbors. To allow reproducible
// experiments, the algorithm is modified to guarantee deterministic behavior:
// it always picks the smallest label in case of a tie:
//
// min ( argmax_{l} (#neighbors with label l) )
//
// In other words, we need to compute the *minimum mode value* (minmode) for
// the labels among the neighbors.
//
// For directed graphs, a label on a neighbor that is connected through both
// an outgoing and on an incoming edge counts twice:
//
// min ( argmax_{l} (#incoming neighbors with l + #outgoing neighbors with l) )
//
// ## Example (undirected)
//
// For an example, let's assume an undirected graph where vertex 1 has four
// neighbors {2, 3, 4, 5}, and the current labels in the graph are
// L = [3, 5, 4, 5, 4].
//
// In this example, the distribution of labels among the neighbors of vertex 1
// is {4 => 2, 5 => 2}, therefore, the minimum mode value is 4.
//
// Next, we capture this operation using GraphBLAS operations and
// data structures. Notice that the neighbors of vertex 1 are encoded
// as a sparse vector in the adjacency matrix:
//
// A = | 0 1 1 1 1 |
//     | 1 . . .   |
//     | 1 .       |
//     | 1 .       |
//     | 1         |
//
// To allow propagating the labels along edges, we use a diagonal matrix
// with the elements of the diagonal set to the values of L:
//
// diag(L) = | 3 0 0 0 0 |
//           | 0 5 0 0 0 |
//           | 0 0 4 0 0 |
//           | 0 0 0 5 0 |
//           | 0 0 0 0 4 |
//
// If we multiply adjacency matrix with diag(L), we get a matrix
// containing the labels of the neighbor nodes.
//
// In the example, this gives:
//
// AL = A*diag(L) = | 0 5 4 5 4 |
//                  | . . .     |
//
// ## Selecting the minimum mode value
//
// Next, we need to compute the minimum mode value for each row. As it is
// difficult to capture this operation as a monoid, we use a sort operation
// on each row. In the undirected case, we extract tuples <I, _, X> from the
// matrix, then use <I, X> for sorting. In the directed case, we extract
// tuples <I1, _, X1> and <I2, _, X2>, then use <I1+I2, X1+X2>,
// where '+' denotes concatenation. Column indices (J) are not used.
//
// The resulting two-tuples are sorted using a parallel merge sort.
// Finally, we use the sorted arrays compute the minimum mode value for each
// row.
//
// ## Fixed point
//
// At the end of each iteration, we check whether L[i-1] == L[i] and
// terminate if we reached a fixed point.
//
// ## Further optimizations
//
// A possible optimization is that the first iteration is rather trivial:
//
// * in the undirected case, each vertex gets the minimal initial label (=id)
//   of its neighbors.
// * in the directed case, each vertex gets the minimal initial label (=id)
//   of its neighbors which are doubly-linked (on an incoming and on an
//   outgoing edge). In the absence of such a neighbor, it picks the minimal
//   label of its neighbors (connected through either an incoming or through
//   an outgoing edge).

#include "LAGraph_internal.h"
#include "GB_msort_2.h"

#define LAGRAPH_FREE_ALL                                                       \
{                                                                              \
    GrB_free (&L) ;                                                            \
    GrB_free (&L_prev) ;                                                       \
    if (sanitize) GrB_free (&S) ;                                              \
<<<<<<< HEAD
    GrB_free (&S) ;                                                            \
    GrB_free (&AT) ;                                                           \
=======
>>>>>>> b5f047e6
    GrB_free (&AL_in) ;                                                        \
    GrB_free (&AL_out) ;                                                       \
    GrB_free (&desc) ;                                                         \
}

GrB_Info LAGraph_cdlp
(
    GrB_Vector *CDLP_handle, // output vector
    const GrB_Matrix A,      // input matrix
    bool symmetric,          // denote whether the matrix is symmetric
    bool sanitize,           // if true, ensure A is binary
    int itermax,             // max number of iterations,
    double *t                // t [0] = sanitize time, t [1] = cdlp time,
                             // in seconds
)
{
    GrB_Info info;

    // Diagonal label matrix
    GrB_Matrix L = NULL;
    GrB_Matrix L_prev = NULL;
    // Source adjacency matrix
    GrB_Matrix S = NULL;
    // Transposed matrix for the unsymmetric case
    GrB_Matrix AT = NULL;
    // S*L matrix
    GrB_Matrix AL_in = NULL;
    GrB_Matrix AL_out = NULL;
    // Result CDLP vector
    GrB_Vector CDLP = NULL;

    GrB_Descriptor desc = NULL;

    // Arrays holding extracted tuples
    GrB_Index *I = NULL;
    GrB_Index *X = NULL;

    //--------------------------------------------------------------------------
    // check inputs
    //--------------------------------------------------------------------------

    if (CDLP_handle == NULL)
    {
        return GrB_NULL_POINTER;
    }

    //--------------------------------------------------------------------------
    // ensure input is binary and has no self-edges
    //--------------------------------------------------------------------------

    double tic [2];
    t [0] = 0;         // sanitize time
    t [1] = 0;         // CDLP time

    if (sanitize)
    {
        LAGraph_tic (tic) ;

        // S = binary pattern of A
        LAGRAPH_OK (LAGraph_pattern(&S, A, GrB_UINT64))
        // Remove all self edges
        LAGRAPH_OK (LAGraph_prune_diag(S))

        t [0] = LAGraph_toc (tic) ;
    }
    else
    {
        // Use the input as-is, and assume it is binary with no self edges.
        // Results are undefined if this condition does not hold.
        S = A;
    }

    LAGraph_tic (tic) ;

    GxB_Format_Value A_format = -1;
    LAGRAPH_OK (GxB_get(A, GxB_FORMAT, &A_format))
    if (A_format != GxB_BY_ROW)
    {
        LAGRAPH_ERROR(
            "CDLP algorithm only works on matrices stored by row (CSR)",
            GrB_INVALID_OBJECT
        )
    }

<<<<<<< HEAD
    LAGRAPH_OK(GrB_Descriptor_new(&desc))
    LAGRAPH_OK(GrB_Descriptor_set(desc, GrB_OUTP, GrB_REPLACE))
    LAGRAPH_OK(GrB_Descriptor_set(desc, GxB_AxB_METHOD, GxB_AxB_HEAP))
=======
    LAGRAPH_OK(GrB_Descriptor_new(&desc_in))
    LAGRAPH_OK(GrB_Descriptor_set(desc_in, GrB_OUTP, GrB_REPLACE))

    LAGRAPH_OK(GrB_Descriptor_new(&desc_out))
    LAGRAPH_OK(GrB_Descriptor_set(desc_out, GrB_INP0, GrB_TRAN))
    LAGRAPH_OK(GrB_Descriptor_set(desc_out, GrB_OUTP, GrB_REPLACE))
>>>>>>> b5f047e6

    // n = size of A (# of nodes in the graph)
    GrB_Index n;
    LAGRAPH_OK (GrB_Matrix_nrows(&n, A))

    // nz = # of non-zero elements in the matrix
    // nnz = # of non-zero elements used in the computations
    //   (twice as many for directed graphs)
    GrB_Index nz, nnz;
    LAGRAPH_OK (GrB_Matrix_nvals(&nz, A))
    if (!symmetric)
    {
        nnz = 2 * nz;
    }
    else
    {
        nnz = nz;
    }

    // Initialize L with diagonal elements 1..n
    I = LAGraph_malloc (n, sizeof (GrB_Index)) ;
    X = LAGraph_malloc (n, sizeof (uint64_t)) ;
    if (I == NULL || X == NULL)
    {
        LAGRAPH_ERROR ("out of memory", GrB_OUT_OF_MEMORY) ;
    }
    for (GrB_Index i = 0; i < n; i++) {
        I[i] = i;
        X[i] = i+1;
    }
    LAGRAPH_OK (GrB_Matrix_new (&L, GrB_UINT64, n, n)) ;
    LAGRAPH_OK (GrB_Matrix_build (L, I, I, X, n, GrB_PLUS_UINT64)) ;

    // Initialize matrix for storing previous labels
    LAGRAPH_OK(GrB_Matrix_new(&L_prev, GrB_UINT64, n, n))

    if (!symmetric)
    {
        // compute AT for the unsymmetric case as it will be used
        // to compute AL_out = A'*L in each iteration
        LAGRAPH_OK (GrB_Matrix_new (&AT, GrB_UINT64, n, n)) ;
        LAGRAPH_OK (GrB_transpose (AT, NULL, NULL, A, NULL)) ;
    }

    // Initialize data structures for extraction from 'AL_in' and (for directed graphs) 'AL_out'
    I = LAGraph_malloc(nnz, sizeof(GrB_Index));
    X = LAGraph_malloc(nnz, sizeof(GrB_Index));

    uint64_t *workspace1 = LAGraph_malloc(nnz, sizeof(GrB_Index));
    uint64_t *workspace2 = LAGraph_malloc(nnz, sizeof(GrB_Index));

    const int nthreads = LAGraph_get_nthreads();
    for (int iteration = 0; iteration < itermax; iteration++)
    {
        // AL_in = A * L
        LAGRAPH_OK(GrB_Matrix_new(&AL_in, GrB_UINT64, n, n))
        LAGRAPH_OK(GrB_mxm(AL_in, GrB_NULL, GrB_NULL, GxB_PLUS_TIMES_UINT64, S, L, desc))
        LAGRAPH_OK(GrB_Matrix_extractTuples_UINT64(I, GrB_NULL, X, &nz, AL_in))
        LAGRAPH_OK(GrB_free(&AL_in))

        if (!symmetric)
        {
            // AL_out = A' * L = AT * L
            LAGRAPH_OK(GrB_Matrix_new(&AL_out, GrB_UINT64, n, n))
            LAGRAPH_OK(GrB_mxm(AL_out, GrB_NULL, GrB_NULL, GxB_PLUS_TIMES_UINT64, AT, L, desc))
            LAGRAPH_OK(GrB_Matrix_extractTuples_UINT64(&I[nz], GrB_NULL, &X[nz], &nz, AL_out))
            LAGRAPH_OK(GrB_free(&AL_out))
        }

        GB_msort_2(I, X, workspace1, workspace2, nnz, nthreads);

        // save current labels for comparison by swapping L and L_prev
        GrB_Matrix L_swap = L;
        L = L_prev;
        L_prev = L_swap;

        GrB_Index mode_value = -1;
        GrB_Index mode_length = 0;
        GrB_Index run_length = 1;

        // I[k] is the current row index
        // X[k] is the current value
        // we iterate in range 1..nnz and use the last index (nnz) to process the last row of the matrix
        for (GrB_Index k = 1; k <= nnz; k++)
        {
            // check if we have a reason to recompute the mode value
            if (k == nnz        // we surpassed the last element
             || I[k-1] != I[k]  // the row index has changed
             || X[k-1] != X[k]) // the run value has changed
            {
                if (run_length > mode_length)
                {
                    mode_value = X[k-1];
                    mode_length = run_length;
                }
                run_length = 0;
            }
            run_length++;

            // check if we passed a row
            if (k == nnz        // we surpassed the last element
             || I[k-1] != I[k]) // the row index has changed
            {
                GrB_Matrix_setElement(L, mode_value, I[k-1], I[k-1]);
                mode_length = 0;
            }
        }

        if (L_prev == L)
        {
            bool same = true;
            for (GrB_Index i = 0; i < n; i++)
            {
                uint64_t x_previous;
                GrB_Matrix_extractElement(&x_previous, L_prev, i, i);

                uint64_t x;
                GrB_Matrix_extractElement(&x, L, i, i);

                if (x != x_previous) same = false;
            }
            if (same)
            {
                break;
            }
        }
    }

    LAGRAPH_FREE (I) ;
    LAGRAPH_FREE (X) ;
    LAGRAPH_FREE (workspace1) ;
    LAGRAPH_FREE (workspace2) ;

    //--------------------------------------------------------------------------
    // extract final labels to the result vector
    //--------------------------------------------------------------------------

    LAGRAPH_OK (GrB_Vector_new(&CDLP, GrB_UINT64, n))
    for (GrB_Index i = 0; i < n; i++)
    {
        uint64_t x;
        LAGRAPH_OK(GrB_Matrix_extractElement(&x, L, i, i))
        LAGRAPH_OK(GrB_Vector_setElement(CDLP, x, i))
    }

    //--------------------------------------------------------------------------
    // free workspace and return result
    //--------------------------------------------------------------------------

    (*CDLP_handle) = CDLP;
    CDLP = NULL;            // set to NULL so LAGRAPH_FREE_ALL doesn't free it
    LAGRAPH_FREE_ALL

    t [1] = LAGraph_toc (tic) ;

    return (GrB_SUCCESS);
}<|MERGE_RESOLUTION|>--- conflicted
+++ resolved
@@ -144,11 +144,7 @@
     GrB_free (&L) ;                                                            \
     GrB_free (&L_prev) ;                                                       \
     if (sanitize) GrB_free (&S) ;                                              \
-<<<<<<< HEAD
-    GrB_free (&S) ;                                                            \
     GrB_free (&AT) ;                                                           \
-=======
->>>>>>> b5f047e6
     GrB_free (&AL_in) ;                                                        \
     GrB_free (&AL_out) ;                                                       \
     GrB_free (&desc) ;                                                         \
@@ -233,18 +229,9 @@
         )
     }
 
-<<<<<<< HEAD
     LAGRAPH_OK(GrB_Descriptor_new(&desc))
     LAGRAPH_OK(GrB_Descriptor_set(desc, GrB_OUTP, GrB_REPLACE))
     LAGRAPH_OK(GrB_Descriptor_set(desc, GxB_AxB_METHOD, GxB_AxB_HEAP))
-=======
-    LAGRAPH_OK(GrB_Descriptor_new(&desc_in))
-    LAGRAPH_OK(GrB_Descriptor_set(desc_in, GrB_OUTP, GrB_REPLACE))
-
-    LAGRAPH_OK(GrB_Descriptor_new(&desc_out))
-    LAGRAPH_OK(GrB_Descriptor_set(desc_out, GrB_INP0, GrB_TRAN))
-    LAGRAPH_OK(GrB_Descriptor_set(desc_out, GrB_OUTP, GrB_REPLACE))
->>>>>>> b5f047e6
 
     // n = size of A (# of nodes in the graph)
     GrB_Index n;
