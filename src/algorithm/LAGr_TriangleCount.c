//------------------------------------------------------------------------------
// LAGr_TriangleCount: Triangle counting using various methods
//------------------------------------------------------------------------------

// LAGraph, (c) 2021 by The LAGraph Contributors, All Rights Reserved.
// SPDX-License-Identifier: BSD-2-Clause
// See additional acknowledgments in the LICENSE file,
// or contact permission@sei.cmu.edu for the full terms.

// Contributed by Timothy A. Davis, Texas A&M University

//------------------------------------------------------------------------------

// Count the number of triangles in a graph,

// This is an Advanced algorithm (G->ndiag, G->rowdegree,
// G->structure_is_symmetric are required).

// Given a symmetric graph A with no-self edges, LAGr_TriangleCount counts the
// number of triangles in the graph.  A triangle is a clique of size three,
// that is, 3 nodes that are all pairwise connected.

// One of 6 methods are used, defined below where L and U are the strictly
// lower and strictly upper triangular parts of the symmetrix matrix A,
// respectively.  Each method computes the same result, ntri:

//  0:  default:    use the default method (currently methood 5)
//  1:  Burkhardt:  ntri = sum (sum ((A^2) .* A)) / 6
//  2:  Cohen:      ntri = sum (sum ((L * U) .* A)) / 2
//  3:  Sandia:     ntri = sum (sum ((L * L) .* L))
//  4:  Sandia2:    ntri = sum (sum ((U * U) .* U))
//  5:  SandiaDot:  ntri = sum (sum ((L * U') .* L)).  Note that L=U'.
//  6:  SandiaDot2: ntri = sum (sum ((U * L') .* U)).  Note that U=L'.

// A is a square symmetric matrix, of any type.  Its values are ignored.
// Results are undefined for methods 1 and 2 if self-edges exist in A.  Results
// are undefined for all methods if A is unsymmetric.

// The Sandia* methods all tend to be faster than the Burkhardt or Cohen
// methods.  For the largest graphs, SandiaDot tends to be fastest, except for
// the GAP-urand matrix, where the saxpy-based Sandia method (L*L.*L) is
// fastest.  For many small graphs, the saxpy-based Sandia and Sandia2 methods
// are often faster that the dot-product-based methods.

// Reference (for the "Sandia*" methods): Wolf, Deveci, Berry, Hammond,
// Rajamanickam, 'Fast linear algebra- based triangle counting with
// KokkosKernels', IEEE HPEC'17, https://dx.doi.org/10.1109/HPEC.2017.8091043,

#define LG_FREE_ALL             \
{                               \
    GrB_free (L) ;              \
    GrB_free (U) ;              \
}

#include "LG_internal.h"

//------------------------------------------------------------------------------
// tricount_prep: construct L and U for LAGr_TriangleCount
//------------------------------------------------------------------------------

static int tricount_prep
(
    GrB_Matrix *L,      // if present, compute L = tril (A,-1)
    GrB_Matrix *U,      // if present, compute U = triu (A, 1)
    GrB_Matrix A,       // input matrix
    char *msg
)
{
    GrB_Index n ;
    GRB_TRY (GrB_Matrix_nrows (&n, A)) ;

    if (L != NULL)
    {
        // L = tril (A,-1)
        GRB_TRY (GrB_Matrix_new (L, GrB_BOOL, n, n)) ;
        GRB_TRY (GrB_select (*L, NULL, NULL, GrB_TRIL, A, (int64_t) (-1),
            NULL)) ;
        GRB_TRY(GrB_Matrix_setElement(*L, false, 0, 0));
        GRB_TRY (GrB_Matrix_wait (*L, GrB_MATERIALIZE)) ;
        GRB_TRY (GxB_Matrix_fprint (*L, "L", GxB_COMPLETE, stdout)) ;
    }

    if (U != NULL)
    {
        // U = triu (A,1)
        GRB_TRY (GrB_Matrix_new (U, GrB_BOOL, n, n)) ;
        GRB_TRY (GrB_select (*U, NULL, NULL, GrB_TRIU, A, (int64_t) 1, NULL)) ;
        GRB_TRY(GrB_Matrix_setElement(*U, 0, 0, 0));
        GRB_TRY (GrB_Matrix_wait (*U, GrB_MATERIALIZE)) ;
        GRB_TRY (GxB_Matrix_fprint (*U, "U", GxB_COMPLETE, stdout)) ;
    }
    return (GrB_SUCCESS) ;
}

//------------------------------------------------------------------------------
// LAGraph_tricount: count the number of triangles in a graph
//------------------------------------------------------------------------------

#undef  LG_FREE_ALL
#define LG_FREE_ALL                         \
{                                           \
    GrB_free (&C) ;                         \
    GrB_free (&L) ;                         \
    GrB_free (&T) ;                         \
    GrB_free (&U) ;                         \
    LAGraph_Free ((void **) &P, NULL) ;     \
}

int LAGr_TriangleCount
(
    // output:
    uint64_t       *ntriangles,
    // input:
    const LAGraph_Graph G,
    LAGraph_TriangleCount_Method    method,
    LAGraph_TriangleCount_Presort *presort,
    char           *msg
)
{

    //--------------------------------------------------------------------------
    // check inputs
    //--------------------------------------------------------------------------

    LG_CLEAR_MSG ;
    GrB_Matrix C = NULL, L = NULL, U = NULL, T = NULL ;
    int64_t *P = NULL ;
    LG_ASSERT_MSG (
    method == LAGraph_TriangleCount_Default ||   // 0: use default method
    method == LAGraph_TriangleCount_Burkhardt || // 1: sum (sum ((A^2) .* A))/6
    method == LAGraph_TriangleCount_Cohen ||     // 2: sum (sum ((L * U) .*A))/2
    method == LAGraph_TriangleCount_Sandia ||    // 3: sum (sum ((L * L) .* L))
    method == LAGraph_TriangleCount_Sandia2 ||   // 4: sum (sum ((U * U) .* U))
    method == LAGraph_TriangleCount_SandiaDot || // 5: sum (sum ((L * U') .* L))
    method == LAGraph_TriangleCount_SandiaDot2,  // 6: sum (sum ((U * L') .* U))
    GrB_INVALID_VALUE, "method is invalid") ;
    if (presort != NULL)
    {
        LG_ASSERT_MSG (
        (*presort) == LAGraph_TriangleCount_NoSort ||
        (*presort) == LAGraph_TriangleCount_Ascending ||
        (*presort) == LAGraph_TriangleCount_Descending ||
        (*presort) == LAGraph_TriangleCount_AutoSort,
        GrB_INVALID_VALUE, "presort is invalid") ;
    }
    LG_TRY (LAGraph_CheckGraph (G, msg)) ;
    LG_ASSERT (ntriangles != NULL, GrB_NULL_POINTER) ;
    LG_ASSERT (G->ndiag == 0, LAGRAPH_NO_SELF_EDGES_ALLOWED) ;

    if (method == LAGraph_TriangleCount_Default)
    {
        // 0: use default method (5): SandiaDot: sum (sum ((L * U') .* L))
        method = LAGraph_TriangleCount_SandiaDot ;
    }

    LG_ASSERT_MSG ((G->kind == LAGraph_ADJACENCY_UNDIRECTED ||
       (G->kind == LAGraph_ADJACENCY_DIRECTED &&
        G->structure_is_symmetric == LAGraph_TRUE)),
        LAGRAPH_SYMMETRIC_STRUCTURE_REQUIRED,
        "G->A must be known to be symmetric") ;

    // the Sandia* methods can benefit from the presort
    bool method_can_use_presort =
    method == LAGraph_TriangleCount_Sandia ||    // 3: sum (sum ((L * L) .* L))
    method == LAGraph_TriangleCount_Sandia2 ||   // 4: sum (sum ((U * U) .* U))
    method == LAGraph_TriangleCount_SandiaDot || // 5: sum (sum ((L * U') .* L))
    method == LAGraph_TriangleCount_SandiaDot2 ; // 6: sum (sum ((U * L') .* U))

    GrB_Matrix A = G->A ;
    GrB_Vector Degree = G->rowdegree ;
    bool auto_sort = (presort != NULL)
        && ((*presort) == LAGraph_TriangleCount_AutoSort) ;
    if (auto_sort && method_can_use_presort)
    {
        LG_ASSERT_MSG (Degree != NULL,
            LAGRAPH_PROPERTY_MISSING, "G->rowdegree is required") ;
    }

    //--------------------------------------------------------------------------
    // initializations
    //--------------------------------------------------------------------------

    GrB_Index n ;
    GRB_TRY (GrB_Matrix_nrows (&n, A)) ;
    GRB_TRY (GrB_Matrix_new (&C, GrB_INT64, n, n)) ;
<<<<<<< HEAD
    GrB_Semiring semiring = GxB_PLUS_PAIR_INT64; //LAGraph_plus_one_int64 ;
=======
    GrB_Semiring semiring = GxB_PLUS_PAIR_INT64 ;       // hack
>>>>>>> 9b1c4d01
    GrB_Monoid monoid = GrB_PLUS_MONOID_INT64 ;

    //--------------------------------------------------------------------------
    // heuristic sort rule
    //--------------------------------------------------------------------------

    if (auto_sort)
    {
        // auto selection of sorting method
        (*presort) = LAGraph_TriangleCount_NoSort ; // default is not to sort

        if (method_can_use_presort)
        {
            // This rule is very similar to Scott Beamer's rule in the GAP TC
            // benchmark, except that it is extended to handle the ascending
            // sort needed by methods 3 and 5.  It also uses a stricter rule,
            // since the performance of triangle counting in SuiteSparse:
            // GraphBLAS is less sensitive to the sorting as compared to the
            // GAP algorithm.  This is because the dot products in SuiteSparse:
            // GraphBLAS use binary search if one vector is very sparse
            // compared to the other.  As a result, SuiteSparse:GraphBLAS needs
            // the sort for fewer matrices, as compared to the GAP algorithm.

            // With this rule, the GAP-kron and GAP-twitter matrices are
            // sorted, and the others remain unsorted.  With the rule in the
            // GAP tc.cc benchmark, GAP-kron and GAP-twitter are sorted, and so
            // is GAP-web, but GAP-web is not sorted here.

            #define NSAMPLES 1000
            GrB_Index nvals ;
            GRB_TRY (GrB_Matrix_nvals (&nvals, A)) ;
            if (n > NSAMPLES && ((double) nvals / ((double) n)) >= 10)
            {
                // estimate the mean and median degrees
                double mean, median ;
                LG_TRY (LAGraph_SampleDegree (&mean, &median,
                    G, true, NSAMPLES, n, msg)) ;
                // sort if the average degree is very high vs the median
                if (mean > 4 * median)
                {
                    switch (method)
                    {
                        case LAGraph_TriangleCount_Sandia:
                            // 3:sum (sum ((L * L) .* L))
                            (*presort) = LAGraph_TriangleCount_Ascending  ;
                            break ;
                        case LAGraph_TriangleCount_Sandia2:
                            // 4: sum (sum ((U * U) .* U))
                            (*presort) = LAGraph_TriangleCount_Descending ;
                            break ;
                        default:
                        case LAGraph_TriangleCount_SandiaDot:
                            // 5: sum (sum ((L * U') .* L))
                            (*presort) = LAGraph_TriangleCount_Ascending  ;
                            break ;
                        case LAGraph_TriangleCount_SandiaDot2:
                            // 6: sum (sum ((U * L') .* U))
                            (*presort) = LAGraph_TriangleCount_Descending ;
                            break ;
                    }
                }
            }
        }
    }

    //--------------------------------------------------------------------------
    // sort the input matrix, if requested
    //--------------------------------------------------------------------------

    if (presort != NULL && (*presort) != LAGraph_TriangleCount_NoSort)
    {
        // P = permutation that sorts the rows by their degree
        LG_TRY (LAGraph_SortByDegree (&P, G, true,
            (*presort) == LAGraph_TriangleCount_Ascending, msg)) ;

        // T = A (P,P) and typecast to boolean
        GRB_TRY (GrB_Matrix_new (&T, GrB_BOOL, n, n)) ;
        GRB_TRY (GrB_extract (T, NULL, NULL, A, (GrB_Index *) P, n,
            (GrB_Index *) P, n, NULL)) ;
        A = T ;

        // free workspace
        LG_TRY (LAGraph_Free ((void **) &P, NULL)) ;
    }

    //--------------------------------------------------------------------------
    // count triangles
    //--------------------------------------------------------------------------

    int64_t ntri ;

    switch (method)
    {

        case LAGraph_TriangleCount_Burkhardt:  // 1: sum (sum ((A^2) .* A)) / 6

            GRB_TRY (GrB_mxm (C, A, NULL, semiring, A, A, GrB_DESC_S)) ;
            GRB_TRY (GrB_reduce (&ntri, NULL, monoid, C, NULL)) ;
            ntri /= 6 ;
            break ;

        case LAGraph_TriangleCount_Cohen: // 2: sum (sum ((L * U) .* A)) / 2

            LG_TRY (tricount_prep (&L, &U, A, msg)) ;
            GRB_TRY (GrB_mxm (C, A, NULL, semiring, L, U, GrB_DESC_S)) ;
            GRB_TRY (GrB_reduce (&ntri, NULL, monoid, C, NULL)) ;
            ntri /= 2 ;
            break ;

        case LAGraph_TriangleCount_Sandia: // 3: sum (sum ((L * L) .* L))

            // using the masked saxpy3 method
            LG_TRY (tricount_prep (&L, NULL, A, msg)) ;
            GRB_TRY (GrB_mxm (C, L, NULL, semiring, L, L, GrB_DESC_S)) ;
            GRB_TRY (GxB_Matrix_fprint (C, "my mat", GxB_COMPLETE, stdout)) ;

            GRB_TRY (GrB_reduce (&ntri, NULL, monoid, C, NULL)) ;
            break ;

        case LAGraph_TriangleCount_Sandia2: // 4: sum (sum ((U * U) .* U))

            // using the masked saxpy3 method
            LG_TRY (tricount_prep (NULL, &U, A, msg)) ;
            GRB_TRY (GrB_mxm (C, U, NULL, semiring, U, U, GrB_DESC_S)) ;
            GRB_TRY (GxB_Matrix_fprint (C, "my mat", GxB_COMPLETE, stdout)) ;
            GRB_TRY (GrB_reduce (&ntri, NULL, monoid, C, NULL)) ;
            break ;

        default:
        case LAGraph_TriangleCount_SandiaDot: // 5: sum (sum ((L * U') .* L))

            // This tends to be the fastest method for most large matrices, but
            // the SandiaDot2 method is also very fast.

            // using the masked dot product
            LG_TRY (tricount_prep (&L, &U, A, msg)) ;
            GRB_TRY (GrB_mxm (C, L, NULL, semiring, L, U, GrB_DESC_ST1)) ;
            GRB_TRY (GxB_Matrix_fprint (C, "my mat", GxB_COMPLETE, stdout)) ;
            GRB_TRY (GrB_reduce (&ntri, NULL, monoid, C, NULL)) ;
            break ;

        case LAGraph_TriangleCount_SandiaDot2: // 6: sum (sum ((U * L') .* U))

            // using the masked dot product
            LG_TRY (tricount_prep (&L, &U, A, msg)) ;
            GRB_TRY (GrB_mxm (C, U, NULL, semiring, U, L, GrB_DESC_ST1)) ;
            GRB_TRY (GxB_Matrix_fprint (C, "my mat", GxB_COMPLETE, stdout)) ;
            GRB_TRY (GrB_reduce (&ntri, NULL, monoid, C, NULL)) ;
            break ;
    }

    //--------------------------------------------------------------------------
    // return result
    //--------------------------------------------------------------------------

    LG_FREE_ALL ;
    (*ntriangles) = (uint64_t) ntri ;
    return (GrB_SUCCESS) ;
}<|MERGE_RESOLUTION|>--- conflicted
+++ resolved
@@ -183,11 +183,7 @@
     GrB_Index n ;
     GRB_TRY (GrB_Matrix_nrows (&n, A)) ;
     GRB_TRY (GrB_Matrix_new (&C, GrB_INT64, n, n)) ;
-<<<<<<< HEAD
-    GrB_Semiring semiring = GxB_PLUS_PAIR_INT64; //LAGraph_plus_one_int64 ;
-=======
     GrB_Semiring semiring = GxB_PLUS_PAIR_INT64 ;       // hack
->>>>>>> 9b1c4d01
     GrB_Monoid monoid = GrB_PLUS_MONOID_INT64 ;
 
     //--------------------------------------------------------------------------
